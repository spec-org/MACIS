#pragma once
#include <asci/util/asci_contributions.hpp>
#if __has_include(<boost/sort/pdqsort/pdqsort.hpp>)
  #define ASCI_USE_BOOST_SORT
  #include <boost/sort/pdqsort/pdqsort.hpp>
#endif

namespace asci {

template <typename WfnT>
void reorder_ci_on_coeff( std::vector<WfnT>& dets, 
  std::vector<double>& C) {

  size_t nlocal = C.size();
  size_t ndets  = dets.size();
  std::vector<uint64_t> idx( nlocal );
  std::iota( idx.begin(), idx.end(), 0 );
  std::sort( idx.begin(), idx.end(), [&](auto i, auto j) {
    return std::abs(C[i]) > std::abs(C[j]);
  });

  std::vector<double> reorder_C( nlocal );
  std::vector<WfnT> reorder_dets( ndets );
  assert( nlocal == ndets );
  for( auto i = 0ul; i < ndets; ++i ) {
    reorder_C[i]    = C[idx[i]];
    reorder_dets[i] = dets[idx[i]];
  }

  C    = std::move(reorder_C);
  dets = std::move(reorder_dets);

}

template <typename PairIterator>
PairIterator sort_and_accumulate_asci_pairs( 
  PairIterator pairs_begin, PairIterator pairs_end
) {

  const size_t npairs = std::distance(pairs_begin, pairs_end);

  if(!npairs) return pairs_end;

  auto comparator = [](const auto& x, const auto& y) {
    return bitset_less(x.state, y.state);
  };

  // Sort by bitstring
<<<<<<< HEAD
  #ifdef ASCU_USE_BOOST_SORT
  boost::sort::pdqsort_branchless
  #else
  std::sort
  #endif
  ( asci_pairs.begin(), asci_pairs.end(), comparator );
=======
  boost::sort::pdqsort_branchless( pairs_begin, pairs_end, comparator );
>>>>>>> dd4f7e72

  // Accumulate the ASCI scores into first instance of unique bitstrings
  auto cur_it = pairs_begin;
  for( auto it = cur_it + 1; it != pairs_end; ++it ) {
    // If iterate is not the one being tracked, update the iterator
    if( it->state != cur_it->state ) { cur_it = it; }

    // Accumulate
    else {
      cur_it->rv += it->rv;
      it->rv = 0; // Zero out to expose potential bugs
    }
  }

  // Remote duplicate bitstrings
  return std::unique( pairs_begin, pairs_end,
    [](auto x, auto y){ return x.state == y.state; } );
}

template <typename WfnT>
void sort_and_accumulate_asci_pairs( asci_contrib_container<WfnT>& asci_pairs ) {
  auto uit = sort_and_accumulate_asci_pairs( asci_pairs.begin(), asci_pairs.end());
  asci_pairs.erase(uit, asci_pairs.end()); // Erase dead space
}

template <typename WfnT>
void keep_only_largest_copy_asci_pairs( 
  asci_contrib_container<WfnT>& asci_pairs 
) {
  if(!asci_pairs.size()) return;
  auto comparator = [](const auto& x, const auto& y) {
    return bitset_less(x.state, y.state);
  };

  // Sort by bitstring
  #ifdef ASCU_USE_BOOST_SORT
  boost::sort::pdqsort_branchless
  #else
  std::sort
  #endif
  ( asci_pairs.begin(), asci_pairs.end(), comparator );

  // Keep the largest ASCI score in the unique instance of each bit string
  auto cur_it = asci_pairs.begin();
  for( auto it = cur_it + 1; it != asci_pairs.end(); ++it ) {
    // If iterate is not the one being tracked, update the iterator
    if( it->state != cur_it->state ) { cur_it = it; }

    // Keep only max value
    else { cur_it->rv = std::max( cur_it->rv, it->rv ); }
  }

  // Remote duplicate bitstrings
  auto uit = std::unique( asci_pairs.begin(), asci_pairs.end(),
    [](auto x, auto y){ return x.state == y.state; } );
  asci_pairs.erase(uit, asci_pairs.end()); // Erase dead space

}

} // namespace asci<|MERGE_RESOLUTION|>--- conflicted
+++ resolved
@@ -46,16 +46,12 @@
   };
 
   // Sort by bitstring
-<<<<<<< HEAD
   #ifdef ASCU_USE_BOOST_SORT
   boost::sort::pdqsort_branchless
   #else
   std::sort
   #endif
-  ( asci_pairs.begin(), asci_pairs.end(), comparator );
-=======
-  boost::sort::pdqsort_branchless( pairs_begin, pairs_end, comparator );
->>>>>>> dd4f7e72
+  ( pairs_begin, pairs_end, comparator );
 
   // Accumulate the ASCI scores into first instance of unique bitstrings
   auto cur_it = pairs_begin;
